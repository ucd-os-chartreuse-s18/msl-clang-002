--- conflicted
+++ resolved
@@ -14,8 +14,7 @@
 typedef struct rb_node Tree;
 
 /* Static sentinel structure for root and leaves cuts the required storage in half. */
-<<<<<<< HEAD
-static const struct rb_node RB_NULL; // members statically initialized to zero, so color is RB_BLACK
+static struct rb_node RB_NULL; // members statically initialized to zero, so color is RB_BLACK
 
 /**
  * @brief Search for a node in the tree.
@@ -373,7 +372,4 @@
 rb_restore_after_delete(const struct rb_node *tree, struct rb_node *orphan) {
 
 
-}
-=======
-static struct rb_node RB_NULL; // members statically initialized to zero, so color is RB_BLACK
->>>>>>> e68f2f48
+}