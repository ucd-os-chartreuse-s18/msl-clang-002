--- conflicted
+++ resolved
@@ -63,11 +63,7 @@
  * @note If the expectations of this function are violated, it silently fails.
  */
 void
-<<<<<<< HEAD
-rb_left_rotate(struct rb_node *tree, const struct rb_node *node);
-=======
 rb_left_rotate(struct rb_node *tree, struct rb_node *node);
->>>>>>> e68f2f48
 
 /**
  * @brief Performs a right rotation.
@@ -86,11 +82,7 @@
  * @note If the expectations of this function are violated, it silently fails.
  */
 void
-<<<<<<< HEAD
-rb_right_rotate(struct rb_node *tree, const struct rb_node *node);
-=======
 rb_right_rotate(struct rb_node *tree, struct rb_node *node);
->>>>>>> e68f2f48
 
 /**
  * @brief Inserts a new node into the tree.
@@ -105,11 +97,7 @@
  * @return A pointer to the inserted node, or NULL, if duplicate.
  */
 struct rb_node *
-<<<<<<< HEAD
-rb_insert(struct rb_node *tree, const struct rb_node *node);
-=======
 rb_insert(struct rb_node *tree, struct rb_node *node);
->>>>>>> e68f2f48
 
 /**
  * @brief Restores RB properties after an insert.
@@ -124,11 +112,7 @@
  * @param node Successfully inserted node.
  */
 void
-<<<<<<< HEAD
-rb_restore_after_insert(struct rb_node *tree, const struct rb_node *node);
-=======
 rb_restore_after_insert(struct rb_node *tree, struct rb_node *node);
->>>>>>> e68f2f48
 
 /**
  * @brief Finds the minimum element of the tree.
@@ -158,11 +142,7 @@
  * @note The caller is responsible for updating new_root's children.
  */
 void
-<<<<<<< HEAD
-rb_transplant(struct rb_node *tree, struct rb_node *old_root, const struct rb_node *new_root);
-=======
 rb_transplant(struct rb_node *tree, struct rb_node *old_root, struct rb_node *new_root);
->>>>>>> e68f2f48
 
 /**
  * @brief Delete a node from a tree.
